--- conflicted
+++ resolved
@@ -25,10 +25,7 @@
 | [Example 6: Selective Fields](#example-6-selective-default-fields) | Choose default fields    | ⭐⭐⭐     |
 | [Example 7: Footer Control](#example-7-footer-control)             | Control timestamp footer | ⭐         |
 | [Example 8: Specific Channel ID](#example-8-specific-channel-id)   | Send to specific channel | ⭐         |
-<<<<<<< HEAD
-=======
 | [Example 9: Threaded Messages](#example-9-threaded-messages)       | Group messages in thread | ⭐⭐       |
->>>>>>> f4a37208
 
 ### Script Examples (Programmatic Messages)
 
@@ -423,8 +420,6 @@
 
 ---
 
-<<<<<<< HEAD
-=======
 ### Example 9: Threaded Messages
 
 **Concept**: Group all workflow notifications (start, complete, error) into a single thread
@@ -476,7 +471,6 @@
 
 ---
 
->>>>>>> f4a37208
 ## Script Examples
 
 Script examples demonstrate how to use the `slackMessage()` function programmatically within your Nextflow workflows.
